import aerosandbox.numpy as np


def overall_pressure_ratio_turboshaft_technology_limit(mass_turboshaft: float) -> float:
    """
    Estimates the maximum-practically-achievable overall pressure ratio (OPR) of a turboshaft engine, as a function
    of its mass. A regression to historical data.

    Based on an envelope of data for both civilian and military turboshafts (including RC-scale turboshafts), available in:
    `aerosandbox/library/datasets/turbine_engines/data.xlsx`

    See study in `/AeroSandbox/studies/TurboshaftStudies/make_fit_overall_pressure_ratio.py` for model details.

    Args:

        mass_turboshaft: The mass of the turboshaft engine. [kg]

    Returns:

        The maximum-practically-achievable overall pressure ratio (OPR) of the turboshaft engine. [-]
    """
    p = {
        "scl": 1.0222956615376533,
        "cen": 1.6535195257959798,
        "high": 23.957335474997656,
    }
    return np.blend(
        np.log10(mass_turboshaft) / p["scl"] - p["cen"],
        value_switch_high=p["high"],
        value_switch_low=1,
    )


def power_turboshaft(
    mass_turboshaft: float,
    overall_pressure_ratio: float = None,
) -> float:
    """
    Estimates the maximum rated power of a turboshaft engine, given its mass. A regression to historical data.

    Based on data for both civilian and military turboshafts, available in:
    `aerosandbox/library/datasets/turbine_engines/data.xlsx`

    See studies in `/AeroSandbox/studies/TurboshaftStudies/make_fit_power.py` for model details.

    Args:

        mass_turboshaft: The mass of the turboshaft engine. [kg]

        overall_pressure_ratio: The overall pressure ratio of the turboshaft engine. [-] If unspecified, a sensible
            default based on the technology envelope (with a 0.7x knockdown) will be used.

    Returns:

        The maximum (rated takeoff) power of the turboshaft engine. [W]

    """
    if overall_pressure_ratio is None:
        overall_pressure_ratio = (
            overall_pressure_ratio_turboshaft_technology_limit(mass_turboshaft) * 0.7
        )

    p = {
        "a": 1674.9411795202134,
        "OPR": 0.5090953411025091,
        "Weight [kg]": 0.9418482117552568,
    }
    return (
        p["a"]
        * mass_turboshaft ** p["Weight [kg]"]
        * overall_pressure_ratio ** p["OPR"]
    )


def thermal_efficiency_turboshaft(
    mass_turboshaft: float,
    overall_pressure_ratio: float = None,
    throttle_setting: float = 1,
) -> float:
    """
    Estimates the thermal efficiency of a turboshaft engine. A regression to historical data.

    Based on data for both civilian and military turboshafts, available in:
    `aerosandbox/library/datasets/turbine_engines/data.xlsx`

    See studies in `/AeroSandbox/studies/TurboshaftStudies/make_turboshaft_fits.py` for model details.

    Thermal efficiency knockdown at partial power is based on:
        Ingmar Geiß, "Sizing of the Series Hybrid-electric Propulsion System of General Aviation Aircraft", 2020.
        PhD Thesis, University of Stuttgart. Page 18, Figure 3.2.

    Args:

        mass_turboshaft: The mass of the turboshaft engine. [kg]

        overall_pressure_ratio: The overall pressure ratio of the turboshaft engine. [-] If unspecified, a sensible
            default based on the technology envelope (with a 0.7x knockdown) will be used.

        throttle_setting: The throttle setting of the turboshaft engine. [-] 1 is full throttle, 0 is no throttle.

    Returns:

        The thermal efficiency of the turboshaft engine. [-]

    """
    if overall_pressure_ratio is None:
        overall_pressure_ratio = (
            overall_pressure_ratio_turboshaft_technology_limit(mass_turboshaft) * 0.7
        )

    p = {"a": 0.12721246565294902, "wcen": 2.679474077211383, "wscl": 4.10824884208311}

    ideal_efficiency = 1 - (1 / overall_pressure_ratio) ** ((1.4 - 1) / 1.4)

    thermal_efficiency_at_full_power = np.blend(
        p["a"] + (np.log10(mass_turboshaft) - p["wcen"]) / p["wscl"],
        value_switch_high=ideal_efficiency,
        value_switch_low=0,
    )

    p = {
        "B0": 0.0592,  # Modified from Geiß thesis such that B values sum to 1 by construction. Orig: 0.05658
        "B1": 2.567,
        "B2": -2.612,
        "B3": 0.9858,
    }

    thermal_efficiency_knockdown_from_partial_power = (
        p["B0"]
        + p["B1"] * throttle_setting
        + p["B2"] * throttle_setting**2
        + p["B3"] * throttle_setting**3
    )

    return (
        thermal_efficiency_at_full_power
        * thermal_efficiency_knockdown_from_partial_power
    )


if __name__ == "__main__":

    import matplotlib.pyplot as plt
    import aerosandbox.tools.pretty_plots as p

    fig, ax = plt.subplots()
    x = np.linspace(0, 1)
    plt.plot(
        x,
        thermal_efficiency_turboshaft(1000, throttle_setting=x)
        / thermal_efficiency_turboshaft(1000),
    )
    ax.xaxis.set_major_formatter(p.mpl.ticker.PercentFormatter(1))
    plt.xlim(0, 1)
    plt.ylim(0, 1)
    p.set_ticks(0.1, 0.05, 0.1, 0.05)

    p.show_plot(
        "Turboshaft: Thermal Efficiency at Partial Power",
        "Throttle Setting [-]",
<<<<<<< HEAD
        r"Thermal Efficiency Knockdown relative to Design Point [-] $\eta / \eta_\mathrm{max}$"
=======
        "Thermal Efficiency Knockdown relative to Design Point [-] $\eta / \eta_\mathrm{max}$",
>>>>>>> 22a5b2d5
    )

    ##### Do Weight/OPR Efficiency Plot #####

    fig, ax = plt.subplots()
    mass = np.geomspace(1e0, 1e4, 300)
    opr = np.geomspace(1, 100, 500)

    Mass, Opr = np.meshgrid(mass, opr)

    Mask = overall_pressure_ratio_turboshaft_technology_limit(Mass) > Opr

    cont, contf, cbar = p.contour(
        Mass,
        Opr,
        thermal_efficiency_turboshaft(Mass, Opr),
        mask=Mask,
        linelabels_format=lambda x: f"{x:.0%}",
        x_log_scale=True,
        colorbar_label="Thermal Efficiency [%]",
        cmap="turbo_r",
    )

    cbar.ax.yaxis.set_major_formatter(p.mpl.ticker.PercentFormatter(1, decimals=0))

    p.set_ticks(None, None, 5, 1)

    p.show_plot(
        "Turboshaft Model: Thermal Efficiency vs. Weight and OPR",
        "Engine Weight [kg]",
        "Overall Pressure Ratio [-]",
        dpi=300,
    )<|MERGE_RESOLUTION|>--- conflicted
+++ resolved
@@ -158,11 +158,7 @@
     p.show_plot(
         "Turboshaft: Thermal Efficiency at Partial Power",
         "Throttle Setting [-]",
-<<<<<<< HEAD
-        r"Thermal Efficiency Knockdown relative to Design Point [-] $\eta / \eta_\mathrm{max}$"
-=======
-        "Thermal Efficiency Knockdown relative to Design Point [-] $\eta / \eta_\mathrm{max}$",
->>>>>>> 22a5b2d5
+        r"Thermal Efficiency Knockdown relative to Design Point [-] $\eta / \eta_\mathrm{max}$",
     )
 
     ##### Do Weight/OPR Efficiency Plot #####
